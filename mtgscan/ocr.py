--- conflicted
+++ resolved
@@ -64,13 +64,8 @@
     def image_to_box_texts(self, image, is_url=False):
         headers = {'Ocp-Apim-Subscription-Key': self.subscription_key}
         json, data = None, None
-<<<<<<< HEAD
-        parsed = urlparse(image)
+        parsed = urlparse(str(image))
         if len(parsed.scheme) > 1:  # if URL
-=======
-        parsed = urlparse(str(image))
-        if len(parsed.scheme) > 1: # if URL
->>>>>>> 1820ae2f
             json = {'url': image}
         else:
             headers['Content-Type'] = 'application/octet-stream'
